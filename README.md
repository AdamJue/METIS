<<<<<<< HEAD
=======
Table of Contents
=================

<!---
   * [METIS](#metis)
      * [Downloading METIS](#downloading-metis)
      * [Building standalone METIS binary and library](#building-standalone-metis-binary-and-library)
      * [Getting started](#getting-started)
      * [Citing](#citing)
      * [References](#references)
      * [Credits &amp; Contact Information](#credits--contact-information)
      * [Copyright &amp; License Notice](#copyright--license-notice)

-->

>>>>>>> 933cbe82
# METIS 

METIS is a set of serial programs for partitioning graphs, partitioning finite element meshes, 
and producing fill reducing orderings for sparse matrices. The algorithms implemented in 
METIS are based on the multilevel recursive-bisection, multilevel k-way, and multi-constraint 
partitioning schemes developed in our lab.

##  Downloading METIS

METIS uses Git submodules to manage external dependencies. Hence, please specify the `--recursive` option while cloning the repo as follow:
```
git clone --recursive https://github.com/KarypisLab/METIS.git
```

## Building standalone METIS binaries and library

To build METIS you can follow the instructions below:

### Dependencies

General dependencies for building slim are: gcc, cmake, build-essential.
In Ubuntu systems these can be obtained from the apt package manager (e.g., apt-get install cmake, etc) 

```
sudo apt-get install build-essential
sudo apt-get install cmake
```

### Building and installing METIS  

METIS is primarily configured by passing options to make config. For example:

```
make config shared=1 cc=gcc prefix=~/local
make install
```

will configure metis to be built as a shared library using GCC and then install the binaries, header files, and libraries at 

```
~/local/bin
~/local/include
~/local/lib
```

directories, respectively.

### Common configuration options are:

    cc=[compiler]   - The C compiler to use [default is determined by CMake]
    shared=1        - Build a shared library instead of a static one [off by default]
    prefix=[PATH]   - Set the installation prefix [~/local by default]
    i64=1           - Sets to 64 bits the width of the datatype that will store information
                      about the vertices and their adjacency lists. 
    r64=1           - Sets to 64 bits the width of the datatype that will store information 
                      about floating point numbers.

### Advanced debugging related options:

    gdb=1           - Build with support for GDB [off by default]
    debug=1         - Enable debugging support [off by default]
    assert=1        - Enable asserts [off by default]
    assert2=1       - Enable very expensive asserts [off by default]

### Other make commands

    make uninstall
         Removes all files installed by 'make install'.

    make clean
         Removes all object files but retains the configuration options.

    make distclean
         Performs clean and completely removes the build directory.


<!---
## Getting started

Here are some examples to quickly try out SLIM on the sample datasets that are provided with SLIM.

### Python interface

```python
import pandas as pd
from SLIM import SLIM, SLIMatrix

#read training data stored as triplets <user> <item> <rating>
traindata = pd.read_csv('../test/AutomotiveTrain.ijv', delimiter = ' ', header=None)
trainmat = SLIMatrix(traindata)

#set up parameters to learn model, e.g., use Coordinate Descent with L1 and L2
#regularization
params = {'algo':'cd', 'nthreads':2, 'l1r':1.0, 'l2r':1.0}

#learn the model using training data and desired parameters
model = SLIM()
model.train(params, trainmat)

#read test data having candidate items for users
testdata = pd.read_csv('../test/AutomotiveTest.ijv', delimiter = ' ', header=None)
#NOTE: model object is passed as an argument while generating test matrix
testmat = SLIMatrix(testdata, model)

#generate top-10 recommendations
prediction_res = model.predict(testmat, nrcmds=10, outfile = 'output.txt')

#dump the model to files on disk
model.save_model(modelfname='model.csr', # filename to save the model as a csr matrix
                 mapfname='map.csr' # filename to save the item map
                )

#load the model from from disk
model_new = SLIM()
model_new.load_model(modelfname='model.csr', # filename of the model
                 mapfname='map.csr' # filename of the item map
                )
```

The users can also refer to the python notebook [UserGuide.ipynb](./python-package/UserGuide.ipynb) located at
`./python-package/UserGuide.ipynb` for more examples on using the python api.

###  Command-line programs
SLIM can be used by running the command-line programs that are located under `./build` directory. Specifically, SLIM provides the following three command-line programs:
- `slim_learn`: for estimating a model
- `slim_predict`: for applying a previously estimated model, and
- `slim_mselect`: for exploring a set of hyper-parameters in order to select the best performing model.

Additional information about how to use these command-line programs is located in
SLIM's reference manual that is available at
[./doxygen/html/index.html](http://glaros.dtc.umn.edu/gkhome/files/fs/sw/slim/doc/html/index.html)
or
[./doxygen/latex/refman.pdf](http://glaros.dtc.umn.edu/gkhome/files/fs/sw/slim/doc/refman.pdf).

###  Library interface

You can also use SLIM by direclty linking into your C/C++ program via its library interface. SLIM's API is described 
in SLIM's reference manual (see links above).

## Citing
If you use any part of this library in your research, please cite it using the
following BibTex entry:

```
@online{slim,
  title = {{SLIM Library for Recommender Systems}},
  author = {Ning, Xia and Nikolakopoulos, Athanasios N. and Shui, Zeren and Sharma, Mohit and Karypis, George},
  url = {https://github.com/KarypisLab/SLIM},
  year = {2019},
}
```

## References
1. [Slim: Sparse linear methods for top-n recommender systems](http://glaros.dtc.umn.edu/gkhome/node/774)
## Credits & Contact Information

This implementation of SLIM was written by George Karypis with contributions by Xia Ning, Athanasios N. Nikolakopoulos, Zeren Shui and Mohit Sharma.

If you encounter any problems or have any suggestions, please contact George Karypis at <a href="mailto:karypis@umn.edu">karypis@umn.edu</a>.

-->

## Copyright & License Notice
Copyright 1998-2020, Regents of the University of Minnesota

Licensed under the Apache License, Version 2.0 (the "License"); you may not use this file except in compliance with the License. You may obtain a copy of the License at

http://www.apache.org/licenses/LICENSE-2.0

Unless required by applicable law or agreed to in writing, software distributed under the License is distributed on an "AS IS" BASIS, WITHOUT WARRANTIES OR CONDITIONS OF ANY KIND, either express or implied. See the License for the specific language governing permissions and limitations under the License.
<|MERGE_RESOLUTION|>--- conflicted
+++ resolved
@@ -1,21 +1,4 @@
-<<<<<<< HEAD
-=======
-Table of Contents
-=================
 
-<!---
-   * [METIS](#metis)
-      * [Downloading METIS](#downloading-metis)
-      * [Building standalone METIS binary and library](#building-standalone-metis-binary-and-library)
-      * [Getting started](#getting-started)
-      * [Citing](#citing)
-      * [References](#references)
-      * [Credits &amp; Contact Information](#credits--contact-information)
-      * [Copyright &amp; License Notice](#copyright--license-notice)
-
--->
-
->>>>>>> 933cbe82
 # METIS 
 
 METIS is a set of serial programs for partitioning graphs, partitioning finite element meshes, 
